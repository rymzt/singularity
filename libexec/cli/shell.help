USAGE: singularity [...] shell [shell options...] <container path>

Obtain a shell (/bin/sh) within the container image.

note: When invoking a shell within a container, the container image is
by default writable.


SHELL OPTIONS:
    -B/--bind <spec>    A user-bind path specification.  spec can either be a
                        path or a src:dest pair, specifying the bind mount to
                        perform (can be called multiple times)
    -c/--contain        This option disables the automatic sharing of writable
                        filesystems on your host (e.g. $HOME and /tmp).
<<<<<<< HEAD
    -C/--containall     Contain not only fle systems, but also PID and IPC
    -H/--home <spec>    A home directory specification.  spec can either be a
                        src path or src:dest pair.  src is the source path
                        of the home directory outside the container and dest
                        overrides the home directory within the container
=======
    -C/--containall     Contain not only file systems, but also PID and IPC
    -H/--home <path>    Path to a different home directory to virtualize within
                        the container
>>>>>>> 46578d8c
    -i/--ipc            Run container in a new IPC namespace
    -p/--pid            Run container in a new PID namespace (creates child)
    --pwd               Initial working directory for payload process inside
                        the container
    -S/--scratch <path> Include a scratch directory within the container that
                        is linked to a temporary dir (use -W to force location)
    -s/--shell <shell>  Path to program to use for interactive shell
    -u/--user           Try to run completely unprivileged (only works on very
                        new kernels/distros)
    -W/--workdir        Working directory to be used for /tmp, /var/tmp and
                        $HOME (if -c/--contain was also used)
    -w/--writable       By default all Singularity containers are available as
                        read only. This option makes the file system accessible
                        as read/write.


NOTE:
    If there is a daemon process running inside the container, then 
    subsequent container commands will all run within the same namespaces.
    This means that the --writable and --contain options will not be
    honored as the namespaces have already been configured by the
    'singularity start' command.


EXAMPLES:

    $ singularity shell /tmp/Debian.img
    Singularity/Debian.img> pwd
    /home/gmk/test
    Singularity/Debian.img> exit
    $ singularity shell -C /tmp/Debian.img
    Singularity/Debian.img> pwd
    /home/gmk
    Singularity/Debian.img> ls -l
    total 0
    Singularity/Debian.img> exit
    $ sudo singularity shell -w /tmp/Debian.img


For additional help, please visit our public documentation pages which are
found at:

    http://singularity.lbl.gov/
<|MERGE_RESOLUTION|>--- conflicted
+++ resolved
@@ -12,17 +12,11 @@
                         perform (can be called multiple times)
     -c/--contain        This option disables the automatic sharing of writable
                         filesystems on your host (e.g. $HOME and /tmp).
-<<<<<<< HEAD
-    -C/--containall     Contain not only fle systems, but also PID and IPC
+    -C/--containall     Contain not only file systems, but also PID and IPC
     -H/--home <spec>    A home directory specification.  spec can either be a
                         src path or src:dest pair.  src is the source path
                         of the home directory outside the container and dest
                         overrides the home directory within the container
-=======
-    -C/--containall     Contain not only file systems, but also PID and IPC
-    -H/--home <path>    Path to a different home directory to virtualize within
-                        the container
->>>>>>> 46578d8c
     -i/--ipc            Run container in a new IPC namespace
     -p/--pid            Run container in a new PID namespace (creates child)
     --pwd               Initial working directory for payload process inside
