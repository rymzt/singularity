--- conflicted
+++ resolved
@@ -1,4 +1,3 @@
-<<<<<<< HEAD
 singularity-container (2.5.0-1) unstable; urgency=high
 
   * Restore docker-extract aufs whiteout handling that implements correct
@@ -17,8 +16,6 @@
     wanting to prepend or append to the container PATH at runtime
   * Fix for check_mounted() to check parent directories #1436
 
- -- Gregory M. Kurtzer <gmkurtzer@gmail.com>  Wed, 04 Apr 2018 16:23:13 -0700
-=======
 singularity-container (2.4.6-1) unstable; urgency=high
 
   * Fix for check_mounted() to check parent directories #1436
@@ -28,7 +25,6 @@
 
   * Strip authorization header on http redirect to different domain when
     interacting with docker registries.
->>>>>>> 9c6e8315
 
 singularity-container (2.4.4-1) unstable; urgency=high
 
