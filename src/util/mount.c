/*
 * Copyright (c) 2017-2018, SyLabs, Inc. All rights reserved.
 * Copyright (c) 2017, SingularityWare, LLC. All rights reserved.
 * 
 * See the COPYRIGHT.md file at the top-level directory of this distribution and at
 * https://github.com/singularityware/singularity/blob/master/COPYRIGHT.md.
 * 
 * This file is part of the Singularity Linux container project. It is subject to the license
 * terms in the LICENSE.md file found in the top-level directory of this distribution and
 * at https://github.com/singularityware/singularity/blob/master/LICENSE.md. No part
 * of Singularity, including this file, may be copied, modified, propagated, or distributed
 * except according to the terms contained in the LICENSE.md file.
 * 
*/

#include <errno.h>
#include <fcntl.h>
#include <stdio.h>
#include <string.h>
#include <sys/stat.h>
#include <sys/mount.h>
#include <sys/fsuid.h>
#include <unistd.h>
#include <stdlib.h>
#include <limits.h>
#include <libgen.h>

#include "config.h"
#include "util/file.h"
#include "util/util.h"
#include "util/message.h"
#include "util/privilege.h"

#define MAX_LINE_LEN 2048

int singularity_mount(const char *source, const char *target,
                      const char *filesystemtype, unsigned long mountflags,
                      const void *data) {
    int ret;
    int mount_errno;
    uid_t fsuid = 0;
    char dest[PATH_MAX];
    char *realdest;
    int target_fd = open(target, O_RDONLY);

    if ( target_fd < 0 ) {
        singularity_message(ERROR, "Target %s doesn't exist\n", target);
        ABORT(255);
    }

    if ( snprintf(dest, PATH_MAX-1, "/proc/self/fd/%d", target_fd) < 0 ) {
        singularity_message(ERROR, "Failed to determine path for target file descriptor\n");
        ABORT(255);
    }

    if ( ( mountflags & MS_BIND ) ) {
        fsuid = singularity_priv_getuid();
    }

    realdest = realpath(dest, NULL); // Flawfinder: ignore
    if ( realdest == NULL ) {
        singularity_message(ERROR, "Failed to get real path of %s %s\n", target, dest);
        ABORT(255);
    }

    if ( (mountflags & MS_PRIVATE) == 0 && (mountflags & MS_SLAVE) == 0 ) {
        if ( strncmp(realdest, CONTAINER_MOUNTDIR, strlen(CONTAINER_MOUNTDIR)) != 0 &&
             strncmp(realdest, CONTAINER_FINALDIR, strlen(CONTAINER_FINALDIR)) != 0 &&
             strncmp(realdest, CONTAINER_OVERLAY, strlen(CONTAINER_OVERLAY)) != 0 &&
             strncmp(realdest, SESSIONDIR, strlen(SESSIONDIR)) != 0 ) {
            singularity_message(VERBOSE, "Ignored, try to mount %s outside of container %s\n", target, realdest);
            free(realdest);
            close(target_fd);
            return(0);
        }
    }

    /* don't modify user groups */
    if ( singularity_priv_userns_enabled() == 0 ) {
        if ( seteuid(0) < 0 ) {
            singularity_message(ERROR, "Failed to escalate privileges: %s\n", strerror(errno));
            ABORT(255);
        }
        /* NFS root_squash option set uid 0 to nobody, force use of real user ID */
        setfsuid(fsuid);
    }

    ret = mount(source, dest, filesystemtype, mountflags, data);
    mount_errno = errno;

    close(target_fd);
    free(realdest);

    if ( singularity_priv_userns_enabled() == 0 && seteuid(singularity_priv_getuid()) < 0 ) {
        singularity_message(ERROR, "Failed to drop privileges: %s\n", strerror(errno));
        ABORT(255);
    }

    errno = mount_errno;
    return ret;
}

int check_proc_mount(char *mount, char *real_mountpoint) {
    int retval = -1;

    char *dup_mountpoint = strdup(real_mountpoint);
    char *test_mountpoint = dup_mountpoint;

    while ( ( retval < 0 ) && ( strcmp(test_mountpoint, "/") != 0 ) ) {
        char *full_test_path = NULL;
        char *tmp_test_path = joinpath(CONTAINER_FINALDIR, test_mountpoint);

        if ( is_link(tmp_test_path) == 0 ) {
            char *linktarget = realpath(tmp_test_path, NULL); // Flawfinder: ignore
            if ( linktarget == NULL ) {
<<<<<<< HEAD
                singularity_message(WARNING, "Skipping bind point within container (broken link): %s\n", test_mountpoint);
                retval = 1;
            } else {
                full_test_path = joinpath(CONTAINER_FINALDIR, linktarget);
                singularity_message(DEBUG, "Parent directory is a link, resolved: %s->%s\n", tmp_test_path, full_test_path);
                if ( strcmp(linktarget, "/") == 0 ) {
                    singularity_message(WARNING, "Skipping bind point within container (link is pointing to /): %s\n", test_mountpoint);
                    retval = 1;
                }
=======
                singularity_message(ERROR, "Could not identify the source of contained link: %s\n", test_mountpoint);
                ABORT(255);
            }
            full_test_path = joinpath(CONTAINER_FINALDIR, linktarget);
            singularity_message(DEBUG, "Parent directory is a link, resolved: %s->%s\n", tmp_test_path, full_test_path);
            if ( strcmp(linktarget, "/") == 0 ) {
                singularity_message(DEBUG, "Link is pointing to /, not allowed: %s\n", test_mountpoint);
                retval = 1;
>>>>>>> 9c6e8315
            }
            free(linktarget);
        } else {
            full_test_path = strdup(tmp_test_path);
        }

        if( retval < 0 )
        {
            // Check to see if mountpoint is already mounted
            if ( strcmp(full_test_path, mount) == 0 ) {
                singularity_message(DEBUG, "Mountpoint is already mounted: %s\n", test_mountpoint);
                retval = 1;
            } else {
                test_mountpoint = dirname(test_mountpoint);
            }
        }

        free(tmp_test_path);
        free(full_test_path);
    }

    free(dup_mountpoint);

    return(retval);
}

int check_mounted(char *mountpoint) {
    int retval = -1;
    FILE *mounts;
    char *line = (char *)malloc(MAX_LINE_LEN);
    unsigned int mountpoint_len = strlength(mountpoint, PATH_MAX);
    char *real_mountpoint = strdup(mountpoint);

    singularity_message(DEBUG, "Checking if currently mounted: %s\n", mountpoint);

    singularity_message(DEBUG, "Opening /proc/mounts\n");
    if ( ( mounts = fopen("/proc/mounts", "r") ) == NULL ) { // Flawfinder: ignore
        singularity_message(ERROR, "Could not open /proc/mounts: %s\n", strerror(errno));
        ABORT(255);
    }

    if ( mountpoint[mountpoint_len-1] == '/' ) {
        singularity_message(DEBUG, "Removing trailing slash from string: %s\n", mountpoint);
        mountpoint[mountpoint_len-1] = '\0';
    }

    singularity_message(DEBUG, "Iterating through /proc/mounts\n");
    while ( ( retval < 0 ) && ( fgets(line, MAX_LINE_LEN, mounts) != NULL ) ) {
        (void) strtok(line, " ");
        char *mount = strtok(NULL, " ");

        retval = check_proc_mount(mount, real_mountpoint);
    }

    fclose(mounts);
    free(line);
    free(real_mountpoint);

    return(retval);
}
<|MERGE_RESOLUTION|>--- conflicted
+++ resolved
@@ -113,17 +113,6 @@
         if ( is_link(tmp_test_path) == 0 ) {
             char *linktarget = realpath(tmp_test_path, NULL); // Flawfinder: ignore
             if ( linktarget == NULL ) {
-<<<<<<< HEAD
-                singularity_message(WARNING, "Skipping bind point within container (broken link): %s\n", test_mountpoint);
-                retval = 1;
-            } else {
-                full_test_path = joinpath(CONTAINER_FINALDIR, linktarget);
-                singularity_message(DEBUG, "Parent directory is a link, resolved: %s->%s\n", tmp_test_path, full_test_path);
-                if ( strcmp(linktarget, "/") == 0 ) {
-                    singularity_message(WARNING, "Skipping bind point within container (link is pointing to /): %s\n", test_mountpoint);
-                    retval = 1;
-                }
-=======
                 singularity_message(ERROR, "Could not identify the source of contained link: %s\n", test_mountpoint);
                 ABORT(255);
             }
@@ -132,7 +121,6 @@
             if ( strcmp(linktarget, "/") == 0 ) {
                 singularity_message(DEBUG, "Link is pointing to /, not allowed: %s\n", test_mountpoint);
                 retval = 1;
->>>>>>> 9c6e8315
             }
             free(linktarget);
         } else {
