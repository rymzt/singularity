'''

python: base template for making a connection to an API

Copyright (c) 2017, Vanessa Sochat. All rights reserved.

'''

from message import bot
from defaults import SINGULARITY_WORKERS
import multiprocessing
import itertools
import tempfile
import time
import signal
import sys
import re
import os


try:
    # TODO: layer downloading get 504 response
    from urllib.parse import urlencode, urlparse
<<<<<<< HEAD
    from urllib.request import urlopen, Request, unquote, install_opener, build_opener, HTTPRedirectHandler
=======
    from urllib.request import Request, HTTPRedirectHandler, build_opener
>>>>>>> de775542
    from urllib.error import HTTPError
except ImportError:
    from urlparse import urlparse
<<<<<<< HEAD
    from urllib2 import urlopen, Request, HTTPError, install_opener, build_opener, HTTPRedirectHandler
=======
    from urllib import urlencode
    from urllib2 import Request, HTTPError
    from urllib2 import HTTPRedirectHandler, build_opener
>>>>>>> de775542


class MultiProcess(object):

    def __init__(self, workers=None):

        if workers is None:
            workers = SINGULARITY_WORKERS
        self.workers = workers
        bot.debug("Using %s workers for multiprocess." % (self.workers))

    def start(self):
        bot.debug("Starting multiprocess")
        self.start_time = time.time()

    def end(self):
        self.end_time = time.time()
        self.runtime = self.runtime = self.end_time - self.start_time
        bot.debug("Ending multiprocess, runtime: %s sec" % (self.runtime))

    def run(self, func, tasks, func2=None):
        '''run will send a list of tasks,
        a tuple with arguments, through a function.
        the arguments should be ordered correctly.
        :param func: the function to run with multiprocessing.pool
        :param tasks: a list of tasks, each a tuple
                      of arguments to process
        :param func2: filter function to run result
                      from func through (optional)
        '''

        # Keep track of some progress for the user
        progress = 1
        total = len(tasks)

        # If two functions are run per task, double total jobs
        if func2 is not None:
            total = total * 2

        finished = []
        level1 = []
        results = []

        try:
            prefix = "[%s/%s]" % (progress, total)
            bot.show_progress(0, total, length=35, prefix=prefix)
            pool = multiprocessing.Pool(self.workers, init_worker)

            self.start()
            for task in tasks:
                result = pool.apply_async(multi_wrapper,
                                          multi_package(func, [task]))
                results.append(result)
                level1.append(result._job)

            while len(results) > 0:
                result = results.pop()
                result.wait()
                bot.show_progress(progress, total, length=35, prefix=prefix)
                progress += 1
                prefix = "[%s/%s]" % (progress, total)

                # Pass the result through a second function?
                if func2 is not None and result._job in level1:
                    result = pool.apply_async(multi_wrapper,
                                              multi_package(func2,
                                                            [(result.get(),)]))
                    results.append(result)
                else:
                    finished.append(result.get())

            self.end()
            pool.close()
            pool.join()

        except (KeyboardInterrupt, SystemExit):
            bot.error("Keyboard interrupt detected, terminating workers!")
            pool.terminate()
            sys.exit(1)

        except Exception as e:
            bot.error(e)

        return finished


# Supporting functions for MultiProcess
def init_worker():
    signal.signal(signal.SIGINT, signal.SIG_IGN)


def multi_wrapper(func_args):
    function, args = func_args
    return function(*args)


def multi_package(func, args):
    return zip(itertools.repeat(func), args)

class RemoveAuthorizationHeaderHTTPRedirectHandler(HTTPRedirectHandler):
    def __init__(self, disable_removal_header = False):
        self.disable_removal_header = disable_removal_header

    def redirect_request(self, req, fp, code, msag, headers, newurl):
        if self.disable_removal_header is False:
            newheaders = dict()
            for k,v in req.headers.items():
                if k.lower() != "authorization":
                    newheaders[k] = v
            req.headers = newheaders

        return HTTPRedirectHandler.redirect_request(
            self, req, fp, code, msag, headers, newurl)

class AuthRedirectHandler(HTTPRedirectHandler):

    def redirect_request(self, req, fp, code, msg, headers, newurl):
        newreq = HTTPRedirectHandler.redirect_request(
            self, req, fp, code, msg, headers, newurl)

        if 'Authorization' not in req.headers:
            return newreq

        src = urlparse(req.get_full_url()).hostname
        dest = urlparse(newreq.get_full_url()).hostname

        if dest != src:
            bot.debug('AuthRedirectHandler: stripping "Authorization" header '
                      "(%s != %s)" % (dest, src))
            del newreq.headers['Authorization']

        return newreq


def safe_urlopen(url, data=None):
    opener = build_opener(AuthRedirectHandler())
    return opener.open(url, data=data)


class ApiConnection(object):

    def __init__(self, **kwargs):
        self.headers = dict()
        self.update_headers()

    def get_headers(self):
        return self.headers

    def _init_headers(self):
        return {'Accept': 'application/json',
                'Content-Type': 'application/json; charset=utf-8'}

    def update_headers(self, fields=None):
        '''get_headers will return a simple default
           header for a json post.
           This function will be adopted as needed.
        '''
        if len(self.headers) == 0:
            headers = self._init_headers()
        else:
            headers = self.headers

        if fields is not None:
            for key, value in fields.items():
                headers[key] = value

        header_names = ",".join(list(headers.keys()))
        bot.debug("Headers found: %s" % (header_names))
        self.headers = headers

    def update_token(self, response=None):
        '''empty update_token to be defined
           by subclasses, if necessary
        '''
        return None

    def stream(self,
               url,
               file_name,
               data=None,
               headers=None,
               default_headers=True,
               show_progress=False):

        '''stream is a get that will stream to file_name
        :param data: a dictionary of key:value items
                     to add to the data args variable
        :param url: the url to get
        :param show_progress: if True, show a progress bar with the bot
        :returns response: the requests response object, or stream
        '''
        bot.debug("GET (stream) %s" % (url))

        # If we use default headers, start with client's
        request_headers = dict()
        if default_headers and len(self.headers) > 0:
            request_headers = self.headers

        if headers is not None:
            request_headers.update(headers)

        request = self.prepare_request(headers=request_headers,
                                       data=data,
                                       url=url)

        response = self.submit_request(request)

        # Keep user updated with Progress Bar?
        if show_progress:
            content_size = None
            not_error = response.code not in [400, 401]
            if 'Content-Length' in response.headers and not_error:
                progress = 0
                content_size = int(response.headers['Content-Length'])
                bot.show_progress(progress, content_size, length=35)

        chunk_size = 1 << 20
        with open(file_name, 'wb') as filey:
            while True:
                chunk = response.read(chunk_size)
                if not chunk:
                    break
                try:
                    filey.write(chunk)
                    if show_progress:
                        if content_size is not None:
                            progress += chunk_size
                            bot.show_progress(iteration=progress,
                                              total=content_size,
                                              length=35,
                                              carriage_return=False)
                except Exception as error:
                    msg = "Error writing to %s:" % (file_name)
                    msg += " %s exiting" % (error)
                    bot.error(msg)
                    sys.exit(1)

            # Newline to finish download
            if show_progress:
                sys.stdout.write('\n')

        return file_name

    def get(self,
            url,
            data=None,
            headers=None,
            default_headers=True,
            return_response=False):

        '''get will use requests to get a particular url
        :param data: a dictionary of key:value
                     items to add to the data args variable
        :param url: the url to get
        :returns response: the requests response object, or stream
        '''

        bot.debug("GET %s" % (url))

        # If we use default headers, start with client's
        request_headers = dict()
        if default_headers and len(self.headers) > 0:
            request_headers = self.headers

        if headers is not None:
            request_headers.update(headers)

        request = self.prepare_request(headers=request_headers,
                                       data=data,
                                       url=url)

        response = self.submit_request(request,
                                       return_response=return_response)

        if return_response is True:
            return response

        return response.read().decode('utf-8')

    def submit_request(self, request, return_response=False):
        '''submit_request will make the request,
        via a stream or not. If return response is True, the
        response is returned as is without further parsing.
        Given a 401 error, the update_token function is called
        to try the request again, and only then the error returned.
        '''

        opener = build_opener(RemoveAuthorizationHeaderHTTPRedirectHandler)
        install_opener(opener)

        try:
            response = safe_urlopen(request)

        # If we have an HTTPError, try to follow the response
        except HTTPError as error:

            # Case 1: we have an http 401 error, and need to refresh token
            bot.debug('Http Error with code %s' % (error.code))

            if error.code == 401:
                self.update_token(response=error)
                try:
                    request = self.prepare_request(request.get_full_url(),
                                                   headers=self.headers)
                    response = safe_urlopen(request)
                except HTTPError as error:
                    bot.debug('Http Error with code %s' % (error.code))
                    return error
            else:
                return error

        return response

    def prepare_request(self, url, data=None, headers=None):
        '''prepare the request object, determining
        if there is data (making it
        a POST) or if we should stream the result.
        '''
        if data is not None:
            args = urlencode(data)

            request = Request(url=url,
                              data=args,
                              headers=headers)
        else:
            request = Request(url=url,
                              headers=headers)
        return request

    def download_atomically(self,
                            url,
                            file_name,
                            headers=None,
                            show_progress=False):

        '''download stream atomically will stream to a temporary file, and
        rename only upon successful completion. This is to ensure that
        errored downloads are not found as complete in the cache
        :param file_name: the file name to stream to
        :param url: the url to stream from
        :param headers: additional headers to add to the get (default None)
        '''
        try:
            tmp_file = "%s.%s" % (file_name,
                                  next(tempfile._get_candidate_names()))
            response = self.stream(url,
                                   file_name=tmp_file,
                                   headers=headers,
                                   show_progress=show_progress)
            os.rename(tmp_file, file_name)

        except Exception:

            download_folder = os.path.dirname(os.path.abspath(file_name))
            msg = "Error downloading %s. " % (url)
            msg += "Do you have permission to write to %s?" % (download_folder)
            bot.error(msg)
            try:
                os.remove(tmp_file)
            except Exception:
                pass
            sys.exit(1)

        return file_name<|MERGE_RESOLUTION|>--- conflicted
+++ resolved
@@ -21,21 +21,13 @@
 try:
     # TODO: layer downloading get 504 response
     from urllib.parse import urlencode, urlparse
-<<<<<<< HEAD
-    from urllib.request import urlopen, Request, unquote, install_opener, build_opener, HTTPRedirectHandler
-=======
-    from urllib.request import Request, HTTPRedirectHandler, build_opener
->>>>>>> de775542
+    from urllib.request import Request, HTTPRedirectHandler, install_opener, build_opener
     from urllib.error import HTTPError
 except ImportError:
     from urlparse import urlparse
-<<<<<<< HEAD
-    from urllib2 import urlopen, Request, HTTPError, install_opener, build_opener, HTTPRedirectHandler
-=======
     from urllib import urlencode
     from urllib2 import Request, HTTPError
-    from urllib2 import HTTPRedirectHandler, build_opener
->>>>>>> de775542
+    from urllib2 import HTTPRedirectHandler, install_opener, build_opener
 
 
 class MultiProcess(object):
