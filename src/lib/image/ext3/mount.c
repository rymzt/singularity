/* 
 * Copyright (c) 2017, SingularityWare, LLC. All rights reserved.
 *
 * Copyright (c) 2015-2017, Gregory M. Kurtzer. All rights reserved.
 * 
 * Copyright (c) 2016-2017, The Regents of the University of California,
 * through Lawrence Berkeley National Laboratory (subject to receipt of any
 * required approvals from the U.S. Dept. of Energy).  All rights reserved.
 * 
 * This software is licensed under a customized 3-clause BSD license.  Please
 * consult LICENSE file distributed with the sources of this project regarding
 * your rights to use or distribute this software.
 * 
 * NOTICE.  This Software was developed under funding from the U.S. Department of
 * Energy and the U.S. Government consequently retains certain rights. As such,
 * the U.S. Government has been granted for itself and others acting on its
 * behalf a paid-up, nonexclusive, irrevocable, worldwide license in the Software
 * to reproduce, distribute copies to the public, prepare derivative works, and
 * perform publicly and display publicly, and to permit other to do so. 
 * 
*/

#include <errno.h>
#include <fcntl.h>
#include <stdio.h>
#include <string.h>
#include <sys/stat.h>
#include <sys/types.h>
#include <sys/file.h>
#include <sys/mount.h>
#include <unistd.h>
#include <stdlib.h>

#include "util/file.h"
#include "util/util.h"
#include "util/message.h"
#include "util/config_parser.h"
#include "util/privilege.h"
#include "util/registry.h"
#include "util/suid.h"
#include "util/mount.h"

#include "../image.h"
#include "../bind.h"


int _singularity_image_ext3_mount(struct image_object *image, char *mount_point) {
    int mntflags = MS_NOSUID | MS_NODEV;
    char *loop_dev;

    if ( ( loop_dev = singularity_image_bind(image) ) == NULL ) {
        singularity_message(ERROR, "Could not obtain the image loop device\n");
        ABORT(255);
    }

<<<<<<< HEAD
    if ( singularity_priv_getuid() != 0 ) {
        singularity_message(DEBUG, "Adding MS_NODEV to mount options\n");
        opts |= MS_NODEV;
=======
    if ( singularity_allow_setuid() ) {
        singularity_message(DEBUG, "allow-setuid option set, removing MS_NOSUID mount flags\n");
        mntflags &= ~MS_NOSUID;
>>>>>>> 5fe42545
    }

    if ( image->writable <= 0 ) {
        singularity_message(DEBUG, "Adding MS_RDONLY to mount options\n");
        mntflags |= MS_RDONLY;

    }

    singularity_priv_escalate();
    singularity_message(VERBOSE, "Mounting '%s' to: '%s'\n", loop_dev, mount_point);
    if ( singularity_mount(loop_dev, mount_point, "ext3", mntflags, "errors=remount-ro") < 0 ) {
        singularity_message(ERROR, "Failed to mount ext3 image: %s\n", strerror(errno));
        ABORT(255);
    }
    singularity_priv_drop();

    return(0);
}
<|MERGE_RESOLUTION|>--- conflicted
+++ resolved
@@ -53,15 +53,13 @@
         ABORT(255);
     }
 
-<<<<<<< HEAD
     if ( singularity_priv_getuid() != 0 ) {
         singularity_message(DEBUG, "Adding MS_NODEV to mount options\n");
         opts |= MS_NODEV;
-=======
+
     if ( singularity_allow_setuid() ) {
         singularity_message(DEBUG, "allow-setuid option set, removing MS_NOSUID mount flags\n");
         mntflags &= ~MS_NOSUID;
->>>>>>> 5fe42545
     }
 
     if ( image->writable <= 0 ) {
