/*
  Copyright (c) 2018, Sylabs, Inc. All rights reserved.

  This software is licensed under a 3-clause BSD license.  Please
  consult LICENSE file distributed with the sources of this project regarding
  your rights to use or distribute this software.
*/
package cli

import (
	"fmt"
<<<<<<< HEAD

=======
	"os"

	"github.com/singularityware/singularity/pkg/build"
>>>>>>> 98f8242e
	"github.com/spf13/cobra"
)

// Build cmd local vars
var (
<<<<<<< HEAD
	Sandbox  bool
	Writable bool
	Force    bool
	NoTest   bool
	Section  string
=======
	sandbox  bool
	writable bool
	force    bool
	noTest   bool
	defPath  string
>>>>>>> 98f8242e
)

// buildCmd represents the build command
var buildCmd = &cobra.Command{
	Use: "build",
	Run: func(cmd *cobra.Command, args []string) {
<<<<<<< HEAD
		if silent {
			fmt.Println("Silent!")
		}

		if Sandbox {
			fmt.Println("Sandbox!")
=======
		if defPath != "" {
			fmt.Println("Parsing deffile")
			defFile, _ := os.Open(defPath)

			definition, _ := build.ParseDefinitionFile(defFile)

			_ = definition
>>>>>>> 98f8242e
		}
	},
	TraverseChildren: true,
}

func init() {
	buildCmd.Flags().SetInterspersed(false)
	singularityCmd.AddCommand(buildCmd)

<<<<<<< HEAD
	buildCmd.Flags().BoolVarP(&Sandbox, "sandbox", "s", false, "")
	buildCmd.Flags().StringVar(&Section, "section", "", "")
	buildCmd.Flags().BoolVarP(&Writable, "writable", "w", false, "")
	buildCmd.Flags().BoolVarP(&Force, "force", "f", false, "")
	buildCmd.Flags().BoolVarP(&NoTest, "notest", "T", false, "")
}
=======
	buildCmd.PersistentFlags().BoolVarP(&sandbox, "sandbox", "", false, "")
	buildCmd.PersistentFlags().StringVarP(&defPath, "deffile", "", "", "")
	buildCmd.PersistentFlags().BoolVarP(&writable, "writable", "w", false, "")
	buildCmd.PersistentFlags().BoolVarP(&force, "force", "f", false, "")
	buildCmd.PersistentFlags().BoolVarP(&noTest, "notest", "T", false, "")
>>>>>>> 98f8242e

/*
	buildCmd.SetHelpTemplate(`
	The build command compiles a container per a recipe (definition file) or based
	on a URI, location, or archive.

	CONTAINER PATH:
		When Singularity builds the container, the output format can be one of
		multiple formats:

			default:    The compressed Singularity read only image format (default)
			libray:		The container image will be stored on the libray after the
						build process
			sandbox:    This is a read-write container within a directory structure
			writable:   Legacy writable image format

		note: A common workflow is to use the "sandbox" mode for development of the
		container, and then build it as a default Singularity image  when done.
		This format can not be modified.

	BUILD SPEC TARGET:
		The build spec target is a Singularity recipe, local image, archive, or URI
		that can be used to create a Singularity container. Several different
		local target formats exist:

			def file  : This is a recipe for building a container (examples below)
			directory:  A directory structure containing a (ch)root file system
			image:      A local image on your machine (will convert to squashfs if
						it is legacy or writable format)
			tar/tar.gz: An archive file which contains the above directory format
						(must have .tar in the filename!)

		Targets can also be remote and defined by a URI of the following formats:

			shub://     Build from a Singularity registry (Singularity Hub default)
			docker://   This points to a Docker registry (Docker Hub default)

	BUILD OPTIONS:
		-s|--sandbox    Build a sandbox rather then a read only compressed image
		-w|--writable   Build a writable image
		-f|--force   Force a rebootstrap of a base OS (note: this does not
						delete what is currently in the image, just causes the core
						to be reinstalled)
		-T|--notest     Bootstrap without running tests in %test section
		-s|--section    Only run a given section within the recipe file (setup,
						post, files, environment, test, labels, none)

	CHECKS OPTIONS:
		-c|--checks    enable checks
		-t|--tag       specify a check tag (not default)
		-l|--low       Specify low threshold (all checks, default)
		-m|--med       Perform medium and high checks
		-h|--high      Perform only checks at level high

	See singularity check --help for available tags
`)*/<|MERGE_RESOLUTION|>--- conflicted
+++ resolved
@@ -9,53 +9,28 @@
 
 import (
 	"fmt"
-<<<<<<< HEAD
 
-=======
-	"os"
-
-	"github.com/singularityware/singularity/pkg/build"
->>>>>>> 98f8242e
 	"github.com/spf13/cobra"
 )
 
-// Build cmd local vars
 var (
-<<<<<<< HEAD
 	Sandbox  bool
 	Writable bool
 	Force    bool
 	NoTest   bool
 	Section  string
-=======
-	sandbox  bool
-	writable bool
-	force    bool
-	noTest   bool
-	defPath  string
->>>>>>> 98f8242e
 )
 
 // buildCmd represents the build command
 var buildCmd = &cobra.Command{
 	Use: "build",
 	Run: func(cmd *cobra.Command, args []string) {
-<<<<<<< HEAD
 		if silent {
 			fmt.Println("Silent!")
 		}
 
 		if Sandbox {
 			fmt.Println("Sandbox!")
-=======
-		if defPath != "" {
-			fmt.Println("Parsing deffile")
-			defFile, _ := os.Open(defPath)
-
-			definition, _ := build.ParseDefinitionFile(defFile)
-
-			_ = definition
->>>>>>> 98f8242e
 		}
 	},
 	TraverseChildren: true,
@@ -65,73 +40,9 @@
 	buildCmd.Flags().SetInterspersed(false)
 	singularityCmd.AddCommand(buildCmd)
 
-<<<<<<< HEAD
 	buildCmd.Flags().BoolVarP(&Sandbox, "sandbox", "s", false, "")
 	buildCmd.Flags().StringVar(&Section, "section", "", "")
 	buildCmd.Flags().BoolVarP(&Writable, "writable", "w", false, "")
 	buildCmd.Flags().BoolVarP(&Force, "force", "f", false, "")
 	buildCmd.Flags().BoolVarP(&NoTest, "notest", "T", false, "")
-}
-=======
-	buildCmd.PersistentFlags().BoolVarP(&sandbox, "sandbox", "", false, "")
-	buildCmd.PersistentFlags().StringVarP(&defPath, "deffile", "", "", "")
-	buildCmd.PersistentFlags().BoolVarP(&writable, "writable", "w", false, "")
-	buildCmd.PersistentFlags().BoolVarP(&force, "force", "f", false, "")
-	buildCmd.PersistentFlags().BoolVarP(&noTest, "notest", "T", false, "")
->>>>>>> 98f8242e
-
-/*
-	buildCmd.SetHelpTemplate(`
-	The build command compiles a container per a recipe (definition file) or based
-	on a URI, location, or archive.
-
-	CONTAINER PATH:
-		When Singularity builds the container, the output format can be one of
-		multiple formats:
-
-			default:    The compressed Singularity read only image format (default)
-			libray:		The container image will be stored on the libray after the
-						build process
-			sandbox:    This is a read-write container within a directory structure
-			writable:   Legacy writable image format
-
-		note: A common workflow is to use the "sandbox" mode for development of the
-		container, and then build it as a default Singularity image  when done.
-		This format can not be modified.
-
-	BUILD SPEC TARGET:
-		The build spec target is a Singularity recipe, local image, archive, or URI
-		that can be used to create a Singularity container. Several different
-		local target formats exist:
-
-			def file  : This is a recipe for building a container (examples below)
-			directory:  A directory structure containing a (ch)root file system
-			image:      A local image on your machine (will convert to squashfs if
-						it is legacy or writable format)
-			tar/tar.gz: An archive file which contains the above directory format
-						(must have .tar in the filename!)
-
-		Targets can also be remote and defined by a URI of the following formats:
-
-			shub://     Build from a Singularity registry (Singularity Hub default)
-			docker://   This points to a Docker registry (Docker Hub default)
-
-	BUILD OPTIONS:
-		-s|--sandbox    Build a sandbox rather then a read only compressed image
-		-w|--writable   Build a writable image
-		-f|--force   Force a rebootstrap of a base OS (note: this does not
-						delete what is currently in the image, just causes the core
-						to be reinstalled)
-		-T|--notest     Bootstrap without running tests in %test section
-		-s|--section    Only run a given section within the recipe file (setup,
-						post, files, environment, test, labels, none)
-
-	CHECKS OPTIONS:
-		-c|--checks    enable checks
-		-t|--tag       specify a check tag (not default)
-		-l|--low       Specify low threshold (all checks, default)
-		-m|--med       Perform medium and high checks
-		-h|--high      Perform only checks at level high
-
-	See singularity check --help for available tags
-`)*/+}